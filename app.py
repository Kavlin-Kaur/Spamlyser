--- conflicted
+++ resolved
@@ -4,8 +4,6 @@
 import plotly.graph_objects as go
 from transformers import pipeline, AutoTokenizer, AutoModelForSequenceClassification
 from datetime import datetime, timedelta
-import onnxruntime as ort
-import json
 
 # Assuming these files exist in the same directory
 from export_feature import export_results_button 
@@ -88,9 +86,11 @@
     .main {
         background: linear-gradient(135deg, #0f0f0f 0%, #1a1a1a 100%);
     }
+    
     .stApp {
         background: linear-gradient(135deg, #0f0f0f 0%, #1a1a1a 100%);
     }
+    
     .metric-container {
         background: linear-gradient(145deg, #1e1e1e, #2a2a2a);
         padding: 20px;
@@ -99,6 +99,7 @@
         box-shadow: 0 8px 32px rgba(0, 0, 0, 0.3);
         margin: 10px 0;
     }
+    
     .prediction-card {
         background: linear-gradient(145deg, #1a1a1a, #2d2d2d);
         padding: 25px;
@@ -108,6 +109,7 @@
         text-align: center;
         margin: 20px 0;
     }
+    
     .ensemble-card {
         background: linear-gradient(145deg, #1a1a2a, #2d2d3d);
         padding: 20px;
@@ -115,16 +117,19 @@
         border: 2px solid #6366f1;
         margin: 15px 0;
     }
+    
     .spam-alert {
         background: linear-gradient(145deg, #2a1a1a, #3d2626);
         border: 2px solid #ff4444;
         color: #ff6b6b;
     }
+    
     .ham-safe {
         background: linear-gradient(145deg, #1a2a1a, #263d26);
         border: 2px solid #44ff44;
         color: #6bff6b;
     }
+    
     .analysis-header {
         background: linear-gradient(90deg, #333, #555);
         padding: 15px;
@@ -132,6 +137,7 @@
         margin: 20px 0;
         border-left: 4px solid #00d4aa;
     }
+    
     .feature-card {
         background: rgba(255, 255, 255, 0.05);
         backdrop-filter: blur(10px);
@@ -140,6 +146,7 @@
         padding: 20px;
         margin: 10px 0;
     }
+    
     .model-info {
         background: linear-gradient(145deg, #252525, #3a3a3a);
         padding: 15px;
@@ -147,6 +154,7 @@
         border-left: 4px solid #00d4aa;
         margin: 15px 0;
     }
+    
     .ensemble-method {
         background: linear-gradient(145deg, #252545, #3a3a5a);
         padding: 12px;
@@ -154,6 +162,7 @@
         border-left: 4px solid #6366f1;
         margin: 8px 0;
     }
+    
     .method-comparison {
         background: rgba(255, 255, 255, 0.03);
         padding: 15px;
@@ -164,126 +173,6 @@
 </style>
 """, unsafe_allow_html=True)
 
-# --- Dark Mode Toggle ---
-if 'dark_mode' not in st.session_state:
-    st.session_state.dark_mode = False
-st.session_state.dark_mode = st.sidebar.checkbox("🌙 Enable Dark Mode", value=st.session_state.dark_mode, help="Toggle dark mode for the app")
-
-if st.session_state.get('dark_mode', False):
-    st.markdown("""
-    <style>
-        .main, .stApp {
-            background: #181f2f;
-        }
-        .metric-container, .prediction-card, .ensemble-card, .feature-card, .model-info, .ensemble-method, .method-comparison {
-            background: #232a3d;
-            border-radius: 16px;
-            border: 1px solid #324a7c;
-            color: #f8fafc;
-            box-shadow: 0 2px 12px rgba(44, 62, 80, 0.08);
-        }
-        .spam-alert {
-            background: #2a3350;
-            border: 2px solid #ff4444;
-            color: #ff6b6b;
-        }
-        .ham-safe {
-            background: #233d2a;
-            border: 2px solid #44ff44;
-            color: #6bff6b;
-        }
-        .analysis-header {
-            background: #232a3d;
-            border-left: 4px solid #324a7c;
-            color: #f8fafc;
-        }
-        /* Input fields and dropdowns */
-        .stTextInput>div>input, .stTextArea>div>textarea, .stSelectbox>div>div>div {
-            background: #232a3d !important;
-            color: #f8fafc !important;
-            border: 1px solid #324a7c !important;
-        }
-        .stTextInput>div>input::placeholder, .stTextArea>div>textarea::placeholder {
-            color: #b3c7f7 !important;
-        }
-        /* Button styling */
-        .stButton>button {
-            background: #324a7c;
-            color: #f8fafc;
-            border-radius: 8px;
-            border: none;
-            box-shadow: 0 2px 8px rgba(44, 62, 80, 0.08);
-        }
-        .stButton>button:hover {
-            background: #415a9c;
-            color: #fff;
-        }
-        /* Label and text color for clarity */
-        label, .stMarkdown, .stRadio>div>label, .stSelectbox label, .stTextInput label {
-            color: #f8fafc !important;
-        }
-        /* Scrollbar styling for dark mode */
-        ::-webkit-scrollbar {
-            width: 8px;
-            background: #232a3d;
-        }
-        ::-webkit-scrollbar-thumb {
-            background: #324a7c;
-            border-radius: 8px;
-        }
-    </style>
-    """, unsafe_allow_html=True)
-else:
-    st.markdown("""
-    <style>
-        .main, .stApp {
-            background: #f4f8ff;
-        }
-        .metric-container, .prediction-card, .ensemble-card, .feature-card, .model-info, .ensemble-method, .method-comparison {
-            background: #e3eafc;
-            border-radius: 16px;
-            border: 1px solid #b3c7f7;
-            color: #232a3d;
-            box-shadow: 0 2px 12px rgba(44, 62, 80, 0.06);
-        }
-        .spam-alert {
-            background: #ffe3e3;
-            border: 2px solid #ff4444;
-            color: #ff6b6b;
-        }
-        .ham-safe {
-            background: #e3ffe3;
-            border: 2px solid #44ff44;
-            color: #6bff6b;
-        }
-        .analysis-header {
-            background: #e3eafc;
-            border-left: 4px solid #324a7c;
-            color: #232a3d;
-        }
-        /* Scrollbar styling for light mode */
-        ::-webkit-scrollbar {
-            width: 8px;
-            background: #e3eafc;
-        }
-        ::-webkit-scrollbar-thumb {
-            background: #324a7c;
-            border-radius: 8px;
-        }
-        /* Button styling */
-        .stButton>button {
-            background: #324a7c;
-            color: #e3eafc;
-            border-radius: 8px;
-            border: none;
-            box-shadow: 0 2px 8px rgba(44, 62, 80, 0.08);
-        }
-        .stButton>button:hover {
-            background: #415a9c;
-            color: #fff;
-        }
-    </style>
-    """, unsafe_allow_html=True)
 
 # --- Load Sample Messages (with fallback) ---
 try:
@@ -403,7 +292,7 @@
         <h3 style="color: #00d4aa; margin: 0;">Analysis Mode</h3>
     </div>
     """, unsafe_allow_html=True)
-    st.session_state.dark_mode = st.checkbox("🌙 Enable Dark Mode", value=st.session_state.dark_mode, help="Toggle dark mode for the app", key="dark_mode_toggle")
+    st.session_state.dark_mode = st.checkbox("🌙 Enable Dark Mode", value=st.session_state.dark_mode, help="Toggle dark mode for the app")
 
     analysis_mode = st.radio(
         "Choose Analysis Mode",
@@ -498,63 +387,15 @@
         """, unsafe_allow_html=True)
 
 
-# --- ONNX Model Path ---
-ONNX_MODEL_PATH = "distilbert_spamlyser.onnx"  # Update if your ONNX file has a different name
-
-# --- ONNX Inference Session (cached) ---
+# --- Model Loading Helpers ---
 @st.cache_resource
-def get_onnx_session():
+def load_tokenizer(model_id):
     try:
-        return ort.InferenceSession(ONNX_MODEL_PATH)
+        return AutoTokenizer.from_pretrained(model_id)
     except Exception as e:
-        st.error(f"❌ Error loading ONNX model: {str(e)}")
+        st.error(f"❌ Error loading tokenizer for {model_id}: {str(e)}")
         return None
 
-<<<<<<< HEAD
-# --- ONNX Tokenizer Loader (cached) ---
-@st.cache_resource
-def get_onnx_tokenizer():
-    try:
-        return AutoTokenizer.from_pretrained("mreccentric/distilbert-base-uncased-spamlyser")
-    except Exception as e:
-        st.error(f"❌ Error loading tokenizer for ONNX: {str(e)}")
-        return None
-
-# --- ONNX Prediction Function ---
-def predict_with_onnx(message):
-    session = get_onnx_session()
-    tokenizer = get_onnx_tokenizer()
-    if session is None or tokenizer is None:
-        return {"label": "ERROR", "score": 0.0}
-    inputs = tokenizer(message, return_tensors="np")
-    ort_inputs = {k: v for k, v in inputs.items()}
-    outputs = session.run(None, ort_inputs)
-    logits = outputs[0][0]
-    # Softmax
-    exp_logits = np.exp(logits - np.max(logits))
-    probs = exp_logits / exp_logits.sum()
-    label = "SPAM" if np.argmax(probs) == 1 else "HAM"
-    score = float(probs[np.argmax(probs)])
-    return {"label": label, "score": score}
-
-# --- Model Loader (with ONNX for DistilBERT) ---
-@st.cache_resource
-def load_model_if_needed(model_name):
-    if model_name == "DistilBERT":
-        # Use ONNX for DistilBERT
-        def onnx_classifier(msgs):
-            if isinstance(msgs, str):
-                return [predict_with_onnx(msgs)]
-            return [predict_with_onnx(m) for m in msgs]
-        return onnx_classifier
-    # Fallback to HuggingFace pipeline for other models
-    model_id = MODEL_OPTIONS[model_name]["id"]
-    try:
-        return pipeline("text-classification", model=model_id, tokenizer=model_id)
-    except Exception as e:
-        st.error(f"❌ Error loading model {model_name}: {str(e)}")
-        return None
-=======
 
 @st.cache_resource
 def load_model(model_id):
@@ -758,7 +599,6 @@
     </style>
     """, unsafe_allow_html=True)
     # ...existing code...
->>>>>>> dcc8aa7f
 
 # --- Helper Functions ---
 def analyse_message_features(message):
@@ -1421,6 +1261,8 @@
                 mime="application/json"
             )
 
+# Add this to your main app.py file after your existing analysis section:
+
 # --- ADD THE DASHBOARD SECTION ---
 if st.sidebar.button("📊 Open Dashboard", key="open_dashboard", help="Open the advanced analytics dashboard"):
     st.session_state.show_dashboard = True
@@ -1522,7 +1364,7 @@
                 st.session_state.model_stats[selected_model_name]['total'] += 1
                 st.session_state.classification_history.append({
                     'timestamp': datetime.now(),
-                    'message': user_sms[:100] + "..." if len(user_sms) > 100 else user_sms,
+                    'message': user_sms[:100] + "..." if len(user_sms) > 100 else user_sms, # Increased snippet length
                     'prediction': label,
                     'confidence': confidence,
                     'model': selected_model_name
@@ -1555,7 +1397,7 @@
                     )
                     st.session_state.ensemble_history.append({
                         'timestamp': datetime.now(),
-                        'message': user_sms[:100] + "..." if len(user_sms) > 100 else user_sms,
+                        'message': user_sms[:100] + "..." if len(user_sms) > 100 else user_sms, # Increased snippet length
                         'prediction': ensemble_result['label'],
                         'confidence': ensemble_result['confidence'],
                         'method': selected_ensemble_method,
@@ -2126,4 +1968,4 @@
         </small>
     </div>
 </div>
-""", unsafe_allow_html=True)+""", unsafe_allow_html=True)
